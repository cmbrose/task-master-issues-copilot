--- conflicted
+++ resolved
@@ -20,13 +20,8 @@
     "dependencies": {
         "@actions/core": "^1.10.1",
         "@actions/github": "^6.0.0",
-<<<<<<< HEAD
         "@octokit/openapi-types": "^25.1.0",
         "@octokit/rest": "^20.1.2",
-=======
-        "@octokit/rest": "^20.0.0",
-        "@octokit/openapi-types": "^19.0.0",
->>>>>>> 74f54e91
         "dotenv": "^16.0.0",
         "js-yaml": "^4.1.0"
     },
