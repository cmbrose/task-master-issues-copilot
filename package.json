{
    "name": "taskmaster-github-issue-sync",
    "version": "1.0.0",
    "description": "Script to sync Taskmaster tasks to GitHub issues, including sub-issue and dependency linking.",
    "main": "create-issues.ts",
    "scripts": {
        "start": "ts-node create-issues.ts",
        "build": "tsc create-issues.ts",
        "lint": "tsc --noEmit",
        "demo:issue-parser": "npx ts-node demo/issue-parser-demo.ts",
        "demo:enhanced-management": "npx ts-node demo/enhanced-issue-management.ts",
        "test:triggers": "./test/test-triggers.sh",
        "test:labels": "./test/test-label-hierarchy.sh",
        "test:generate": "./test/test-generate-workflow.sh",
        "test:issue-creation": "./test/test-issue-creation.sh",
<<<<<<< HEAD
        "test:sub-issues-api": "npx ts-node test/test-sub-issues-api.ts",
        "test:all": "./test/test-triggers.sh && ./test/test-generate-workflow.sh && ./test/test-issue-creation.sh && npm run test:sub-issues-api"
=======
        "test:yaml-parser": "./test/test-yaml-parser.sh",
        "test:all": "./test/test-triggers.sh && ./test/test-generate-workflow.sh && ./test/test-issue-creation.sh && ./test/test-yaml-parser.sh"
>>>>>>> a37fee5b
    },
    "dependencies": {
        "@actions/core": "^1.10.1",
        "@actions/github": "^6.0.0",
        "@octokit/rest": "^20.0.0",
        "@octokit/openapi-types": "^19.0.0",
        "dotenv": "^16.0.0",
        "js-yaml": "^4.1.0"
    },
    "devDependencies": {
        "@types/js-yaml": "^4.0.9",
        "@types/node": "^20.0.0",
        "ts-node": "^10.0.0",
        "typescript": "^5.0.0"
    },
    "keywords": [
        "github",
        "issues",
        "taskmaster",
        "typescript",
        "automation"
    ],
    "author": "",
    "license": "MIT"
}<|MERGE_RESOLUTION|>--- conflicted
+++ resolved
@@ -13,13 +13,9 @@
         "test:labels": "./test/test-label-hierarchy.sh",
         "test:generate": "./test/test-generate-workflow.sh",
         "test:issue-creation": "./test/test-issue-creation.sh",
-<<<<<<< HEAD
         "test:sub-issues-api": "npx ts-node test/test-sub-issues-api.ts",
-        "test:all": "./test/test-triggers.sh && ./test/test-generate-workflow.sh && ./test/test-issue-creation.sh && npm run test:sub-issues-api"
-=======
         "test:yaml-parser": "./test/test-yaml-parser.sh",
-        "test:all": "./test/test-triggers.sh && ./test/test-generate-workflow.sh && ./test/test-issue-creation.sh && ./test/test-yaml-parser.sh"
->>>>>>> a37fee5b
+        "test:all": "./test/test-triggers.sh && ./test/test-generate-workflow.sh && npm run test:issue-creation && npm run test:yaml-parser && npm run test:sub-issues-api"
     },
     "dependencies": {
         "@actions/core": "^1.10.1",
